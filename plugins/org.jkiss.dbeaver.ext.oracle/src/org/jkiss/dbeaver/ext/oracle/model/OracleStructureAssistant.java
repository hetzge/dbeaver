--- conflicted
+++ resolved
@@ -1,329 +1,321 @@
-/*
- * DBeaver - Universal Database Manager
- * Copyright (C) 2010-2020 DBeaver Corp and others
- *
- * Licensed under the Apache License, Version 2.0 (the "License");
- * you may not use this file except in compliance with the License.
- * You may obtain a copy of the License at
- *
- *     http://www.apache.org/licenses/LICENSE-2.0
- *
- * Unless required by applicable law or agreed to in writing, software
- * distributed under the License is distributed on an "AS IS" BASIS,
- * WITHOUT WARRANTIES OR CONDITIONS OF ANY KIND, either express or implied.
- * See the License for the specific language governing permissions and
- * limitations under the License.
- */
-package org.jkiss.dbeaver.ext.oracle.model;
-
-import org.jkiss.code.NotNull;
-import org.jkiss.dbeaver.DBException;
-import org.jkiss.dbeaver.Log;
-import org.jkiss.dbeaver.model.DBConstants;
-import org.jkiss.dbeaver.model.DBPEvaluationContext;
-import org.jkiss.dbeaver.model.DBUtils;
-import org.jkiss.dbeaver.model.exec.DBCExecutionPurpose;
-import org.jkiss.dbeaver.model.exec.jdbc.JDBCPreparedStatement;
-import org.jkiss.dbeaver.model.exec.jdbc.JDBCResultSet;
-import org.jkiss.dbeaver.model.exec.jdbc.JDBCSession;
-import org.jkiss.dbeaver.model.impl.jdbc.JDBCUtils;
-import org.jkiss.dbeaver.model.impl.struct.AbstractObjectReference;
-import org.jkiss.dbeaver.model.runtime.DBRProgressMonitor;
-import org.jkiss.dbeaver.model.struct.*;
-import org.jkiss.dbeaver.model.struct.rdb.DBSProcedure;
-import org.jkiss.utils.ArrayUtils;
-import org.jkiss.utils.CommonUtils;
-
-import java.sql.SQLException;
-import java.util.ArrayList;
-import java.util.Arrays;
-import java.util.List;
-
-/**
- * OracleStructureAssistant
- */
-public class OracleStructureAssistant implements DBSStructureAssistant<OracleExecutionContext>
-{
-    static protected final Log log = Log.getLog(OracleStructureAssistant.class);
-
-    private final OracleDataSource dataSource;
-
-    public OracleStructureAssistant(OracleDataSource dataSource)
-    {
-        this.dataSource = dataSource;
-    }
-
-    @Override
-    public DBSObjectType[] getSupportedObjectTypes()
-    {
-        return new DBSObjectType[] {
-            OracleObjectType.TABLE,
-            OracleObjectType.PACKAGE,
-            OracleObjectType.CONSTRAINT,
-            OracleObjectType.FOREIGN_KEY,
-            OracleObjectType.INDEX,
-            OracleObjectType.PROCEDURE,
-            OracleObjectType.SEQUENCE,
-            OracleObjectType.TRIGGER,
-            };
-    }
-
-    @Override
-    public DBSObjectType[] getSearchObjectTypes() {
-        return new DBSObjectType[] {
-            OracleObjectType.TABLE,
-            OracleObjectType.VIEW,
-            OracleObjectType.MATERIALIZED_VIEW,
-            OracleObjectType.PACKAGE,
-            OracleObjectType.INDEX,
-            OracleObjectType.PROCEDURE,
-            OracleObjectType.SEQUENCE,
-        };
-    }
-
-    @Override
-    public DBSObjectType[] getHyperlinkObjectTypes()
-    {
-        return new DBSObjectType[] {
-            OracleObjectType.TABLE,
-            OracleObjectType.PACKAGE,
-            OracleObjectType.PROCEDURE,
-        };
-    }
-
-    @Override
-    public DBSObjectType[] getAutoCompleteObjectTypes()
-    {
-        return new DBSObjectType[] {
-            OracleObjectType.TABLE,
-            OracleObjectType.PACKAGE,
-            OracleObjectType.PROCEDURE,
-            };
-    }
-
-    @NotNull
-    @Override
-    public List<DBSObjectReference> findObjectsByMask(
-        @NotNull DBRProgressMonitor monitor,
-        @NotNull OracleExecutionContext executionContext,
-        DBSObject parentObject,
-        DBSObjectType[] objectTypes,
-        String objectNameMask,
-        boolean caseSensitive,
-        boolean globalSearch, int maxResults)
-        throws DBException
-    {
-        OracleSchema schema = parentObject instanceof OracleSchema ? (OracleSchema) parentObject : null;
-
-        try (JDBCSession session = executionContext.openSession(monitor, DBCExecutionPurpose.META, "Find objects by name")) {
-            List<DBSObjectReference> objects = new ArrayList<>();
-
-            if (ArrayUtils.contains(objectTypes, OracleObjectType.CONSTRAINT, OracleObjectType.FOREIGN_KEY) && objects.size() < maxResults) {
-                // Search constraints
-                findConstraintsByMask(session, schema, objectNameMask, objectTypes, maxResults, objects);
-<<<<<<< HEAD
-                if (!containsOnlyConstraintOrFK(objectTypes)) {
-=======
-                if(!containsOnlyConstraintOrFK(objectTypes)){
->>>>>>> 8b742663
-                    searchAllObjects(session, schema, objectNameMask, objectTypes, caseSensitive, maxResults, objects);
-                }
-            } else {
-                // Search all objects
-                searchAllObjects(session, schema, objectNameMask, objectTypes, caseSensitive, maxResults, objects);
-            }
-            // Sort objects. Put ones in the current schema first
-            final OracleSchema activeSchema = executionContext.getContextDefaults().getDefaultSchema();
-            objects.sort((o1, o2) -> {
-                if (CommonUtils.equalObjects(o1.getContainer(), o2.getContainer())) {
-                    return o1.getName().compareTo(o2.getName());
-                }
-                if (o1.getContainer() == null || o1.getContainer() == activeSchema) {
-                    return -1;
-                }
-                if (o2.getContainer() == null || o2.getContainer() == activeSchema) {
-                    return 1;
-                }
-                return o1.getContainer().getName().compareTo(o2.getContainer().getName());
-            });
-
-            return objects;
-        }
-        catch (SQLException ex) {
-            throw new DBException(ex, dataSource);
-        }
-    }
-
-    private void findConstraintsByMask(
-        JDBCSession session,
-        final OracleSchema schema,
-        String constrNameMask,
-        DBSObjectType[] objectTypes,
-        int maxResults,
-        List<DBSObjectReference> objects)
-        throws SQLException, DBException
-    {
-        DBRProgressMonitor monitor = session.getProgressMonitor();
-
-        List<DBSObjectType> objectTypesList = Arrays.asList(objectTypes);
-        final boolean hasFK = objectTypesList.contains(OracleObjectType.FOREIGN_KEY);
-        final boolean hasConstraints = objectTypesList.contains(OracleObjectType.CONSTRAINT);
-
-        // Load tables
-        try (JDBCPreparedStatement dbStat = session.prepareStatement(
-            "SELECT " + OracleUtils.getSysCatalogHint((OracleDataSource) session.getDataSource()) + " OWNER, TABLE_NAME, CONSTRAINT_NAME, CONSTRAINT_TYPE\n" +
-                "FROM " + OracleUtils.getAdminAllViewPrefix(monitor, (OracleDataSource) session.getDataSource(), "CONSTRAINTS") + "\n" +
-                "WHERE CONSTRAINT_NAME like ?" + (!hasFK ? " AND CONSTRAINT_TYPE<>'R'" : "") +
-                (schema != null ? " AND OWNER=?" : ""))) {
-            dbStat.setString(1, constrNameMask.toUpperCase());
-            if (schema != null) {
-                dbStat.setString(2, schema.getName());
-            }
-            try (JDBCResultSet dbResult = dbStat.executeQuery()) {
-                int tableNum = maxResults;
-                while (dbResult.next() && tableNum-- > 0) {
-                    if (monitor.isCanceled()) {
-                        break;
-                    }
-                    final String schemaName = JDBCUtils.safeGetString(dbResult, OracleConstants.COL_OWNER);
-                    final String tableName = JDBCUtils.safeGetString(dbResult, OracleConstants.COL_TABLE_NAME);
-                    final String constrName = JDBCUtils.safeGetString(dbResult, OracleConstants.COL_CONSTRAINT_NAME);
-                    final String constrType = JDBCUtils.safeGetString(dbResult, OracleConstants.COL_CONSTRAINT_TYPE);
-                    final DBSEntityConstraintType type = OracleTableConstraint.getConstraintType(constrType);
-                    objects.add(new AbstractObjectReference(
-                        constrName,
-                        dataSource.getSchema(session.getProgressMonitor(), schemaName),
-                        null,
-                        type == DBSEntityConstraintType.FOREIGN_KEY ? OracleTableForeignKey.class : OracleTableConstraint.class,
-                        type == DBSEntityConstraintType.FOREIGN_KEY ? OracleObjectType.FOREIGN_KEY : OracleObjectType.CONSTRAINT) {
-                        @Override
-                        public DBSObject resolveObject(DBRProgressMonitor monitor) throws DBException {
-                            OracleSchema tableSchema = schema != null ? schema : dataSource.getSchema(monitor, schemaName);
-                            if (tableSchema == null) {
-                                throw new DBException("Constraint schema '" + schemaName + "' not found");
-                            }
-                            OracleTable table = tableSchema.getTable(monitor, tableName);
-                            if (table == null) {
-                                throw new DBException("Constraint table '" + tableName + "' not found in catalog '" + tableSchema.getName() + "'");
-                            }
-                            DBSObject constraint = null;
-                            if (hasFK && type == DBSEntityConstraintType.FOREIGN_KEY) {
-                                constraint = table.getForeignKey(monitor, constrName);
-                            }
-                            if (hasConstraints && type != DBSEntityConstraintType.FOREIGN_KEY) {
-                                constraint = table.getConstraint(monitor, constrName);
-                            }
-                            if (constraint == null) {
-                                throw new DBException("Constraint '" + constrName + "' not found in table '" + table.getFullyQualifiedName(DBPEvaluationContext.DDL) + "'");
-                            }
-                            return constraint;
-                        }
-                    });
-                }
-            }
-        }
-    }
-
-    private void searchAllObjects(final JDBCSession session, final OracleSchema schema, String objectNameMask, DBSObjectType[] objectTypes, boolean caseSensitive, int maxResults, List<DBSObjectReference> objects)
-        throws SQLException, DBException
-    {
-        StringBuilder objectTypeClause = new StringBuilder(100);
-        final List<OracleObjectType> oracleObjectTypes = new ArrayList<>(objectTypes.length + 2);
-        for (DBSObjectType objectType : objectTypes) {
-            if (objectType instanceof OracleObjectType) {
-                oracleObjectTypes.add((OracleObjectType) objectType);
-                if (objectType == OracleObjectType.PROCEDURE) {
-                    oracleObjectTypes.add(OracleObjectType.FUNCTION);
-                }
-            } else if (DBSProcedure.class.isAssignableFrom(objectType.getTypeClass())) {
-                oracleObjectTypes.add(OracleObjectType.FUNCTION);
-            }
-        }
-        oracleObjectTypes.add(OracleObjectType.SYNONYM);
-        for (OracleObjectType objectType : oracleObjectTypes) {
-            if (objectTypeClause.length() > 0) objectTypeClause.append(",");
-            objectTypeClause.append("'").append(objectType.getTypeName()).append("'");
-        }
-        if (objectTypeClause.length() == 0) {
-            return;
-        }
-        // Always search for synonyms
-        objectTypeClause.append(",'").append(OracleObjectType.SYNONYM.getTypeName()).append("'");
-
-        // Seek for objects (join with public synonyms)
-        OracleDataSource dataSource = (OracleDataSource) session.getDataSource();
-        try (JDBCPreparedStatement dbStat = session.prepareStatement(
-            "SELECT " + OracleUtils.getSysCatalogHint(dataSource) + " DISTINCT OWNER,OBJECT_NAME,OBJECT_TYPE FROM " +
-                "   (SELECT OWNER,OBJECT_NAME,OBJECT_TYPE FROM " + OracleUtils.getAdminAllViewPrefix(session.getProgressMonitor(), dataSource, "OBJECTS") + " WHERE " +
-                    "OBJECT_TYPE IN (" + objectTypeClause + ") AND OBJECT_NAME LIKE ? " +
-                    (schema == null ? "" : " AND OWNER=?") +
-                    "UNION ALL\n" +
-                "SELECT " + OracleUtils.getSysCatalogHint(dataSource) + " O.OWNER,O.OBJECT_NAME,O.OBJECT_TYPE\n" +
-                    "FROM " + OracleUtils.getAdminAllViewPrefix(session.getProgressMonitor(), dataSource, "SYNONYMS") + " S," +
-                        OracleUtils.getAdminAllViewPrefix(session.getProgressMonitor(), dataSource, "OBJECTS") + " O\n" +
-                    "WHERE O.OWNER=S.TABLE_OWNER AND O.OBJECT_NAME=S.TABLE_NAME AND S.OWNER='PUBLIC' AND S.SYNONYM_NAME LIKE ?)" +
-                "\nORDER BY OBJECT_NAME")) {
-            if (!caseSensitive) {
-                objectNameMask = objectNameMask.toUpperCase();
-            }
-            dbStat.setString(1, objectNameMask);
-            if (schema != null) {
-                dbStat.setString(2, schema.getName());
-            }
-            dbStat.setString(schema != null ? 3 : 2, objectNameMask);
-            dbStat.setFetchSize(DBConstants.METADATA_FETCH_SIZE);
-            try (JDBCResultSet dbResult = dbStat.executeQuery()) {
-                while (objects.size() < maxResults && dbResult.next()) {
-                    if (session.getProgressMonitor().isCanceled()) {
-                        break;
-                    }
-                    final String schemaName = JDBCUtils.safeGetString(dbResult, "OWNER");
-                    final String objectName = JDBCUtils.safeGetString(dbResult, "OBJECT_NAME");
-                    final String objectTypeName = JDBCUtils.safeGetString(dbResult, "OBJECT_TYPE");
-                    final OracleObjectType objectType = OracleObjectType.getByType(objectTypeName);
-                    if (objectType != null && objectType.isBrowsable() && oracleObjectTypes.contains(objectType)) {
-                        OracleSchema objectSchema = this.dataSource.getSchema(session.getProgressMonitor(), schemaName);
-                        if (objectSchema == null) {
-                            log.debug("Schema '" + schemaName + "' not found. Probably was filtered");
-                            continue;
-                        }
-                        objects.add(
-                            new AbstractObjectReference(objectName, objectSchema, null, objectType.getTypeClass(), objectType) {
-                                @Override
-                                public DBSObject resolveObject(DBRProgressMonitor monitor) throws DBException {
-                                    OracleSchema tableSchema = (OracleSchema) getContainer();
-                                    DBSObject object = objectType.findObject(session.getProgressMonitor(), tableSchema, objectName);
-                                    if (object == null) {
-                                        throw new DBException(objectTypeName + " '" + objectName + "' not found in schema '" + tableSchema.getName() + "'");
-                                    }
-                                    return object;
-                                }
-
-                                @NotNull
-                                @Override
-                                public String getFullyQualifiedName(DBPEvaluationContext context) {
-                                    if (objectType == OracleObjectType.SYNONYM && OracleConstants.USER_PUBLIC.equals(schemaName)) {
-                                        return DBUtils.getQuotedIdentifier(dataSource, objectName);
-                                    }
-                                    return super.getFullyQualifiedName(context);
-                                }
-                            });
-                    }
-                }
-            }
-        }
-    }
-
-<<<<<<< HEAD
-    private boolean containsOnlyConstraintOrFK(DBSObjectType[] objectTypes) {
-=======
-    private boolean containsOnlyConstraintOrFK(DBSObjectType[] objectTypes){
->>>>>>> 8b742663
-        for (DBSObjectType objectType : objectTypes) {
-            if (!(objectType == OracleObjectType.CONSTRAINT || objectType == OracleObjectType.FOREIGN_KEY)) {
-                return false;
-            }
-        }
-        return true;
-    }
-}
+/*
+ * DBeaver - Universal Database Manager
+ * Copyright (C) 2010-2020 DBeaver Corp and others
+ *
+ * Licensed under the Apache License, Version 2.0 (the "License");
+ * you may not use this file except in compliance with the License.
+ * You may obtain a copy of the License at
+ *
+ *     http://www.apache.org/licenses/LICENSE-2.0
+ *
+ * Unless required by applicable law or agreed to in writing, software
+ * distributed under the License is distributed on an "AS IS" BASIS,
+ * WITHOUT WARRANTIES OR CONDITIONS OF ANY KIND, either express or implied.
+ * See the License for the specific language governing permissions and
+ * limitations under the License.
+ */
+package org.jkiss.dbeaver.ext.oracle.model;
+
+import org.jkiss.code.NotNull;
+import org.jkiss.dbeaver.DBException;
+import org.jkiss.dbeaver.Log;
+import org.jkiss.dbeaver.model.DBConstants;
+import org.jkiss.dbeaver.model.DBPEvaluationContext;
+import org.jkiss.dbeaver.model.DBUtils;
+import org.jkiss.dbeaver.model.exec.DBCExecutionPurpose;
+import org.jkiss.dbeaver.model.exec.jdbc.JDBCPreparedStatement;
+import org.jkiss.dbeaver.model.exec.jdbc.JDBCResultSet;
+import org.jkiss.dbeaver.model.exec.jdbc.JDBCSession;
+import org.jkiss.dbeaver.model.impl.jdbc.JDBCUtils;
+import org.jkiss.dbeaver.model.impl.struct.AbstractObjectReference;
+import org.jkiss.dbeaver.model.runtime.DBRProgressMonitor;
+import org.jkiss.dbeaver.model.struct.*;
+import org.jkiss.dbeaver.model.struct.rdb.DBSProcedure;
+import org.jkiss.utils.ArrayUtils;
+import org.jkiss.utils.CommonUtils;
+
+import java.sql.SQLException;
+import java.util.ArrayList;
+import java.util.Arrays;
+import java.util.List;
+
+/**
+ * OracleStructureAssistant
+ */
+public class OracleStructureAssistant implements DBSStructureAssistant<OracleExecutionContext>
+{
+    static protected final Log log = Log.getLog(OracleStructureAssistant.class);
+
+    private final OracleDataSource dataSource;
+
+    public OracleStructureAssistant(OracleDataSource dataSource)
+    {
+        this.dataSource = dataSource;
+    }
+
+    @Override
+    public DBSObjectType[] getSupportedObjectTypes()
+    {
+        return new DBSObjectType[] {
+            OracleObjectType.TABLE,
+            OracleObjectType.PACKAGE,
+            OracleObjectType.CONSTRAINT,
+            OracleObjectType.FOREIGN_KEY,
+            OracleObjectType.INDEX,
+            OracleObjectType.PROCEDURE,
+            OracleObjectType.SEQUENCE,
+            OracleObjectType.TRIGGER,
+            };
+    }
+
+    @Override
+    public DBSObjectType[] getSearchObjectTypes() {
+        return new DBSObjectType[] {
+            OracleObjectType.TABLE,
+            OracleObjectType.VIEW,
+            OracleObjectType.MATERIALIZED_VIEW,
+            OracleObjectType.PACKAGE,
+            OracleObjectType.INDEX,
+            OracleObjectType.PROCEDURE,
+            OracleObjectType.SEQUENCE,
+        };
+    }
+
+    @Override
+    public DBSObjectType[] getHyperlinkObjectTypes()
+    {
+        return new DBSObjectType[] {
+            OracleObjectType.TABLE,
+            OracleObjectType.PACKAGE,
+            OracleObjectType.PROCEDURE,
+        };
+    }
+
+    @Override
+    public DBSObjectType[] getAutoCompleteObjectTypes()
+    {
+        return new DBSObjectType[] {
+            OracleObjectType.TABLE,
+            OracleObjectType.PACKAGE,
+            OracleObjectType.PROCEDURE,
+            };
+    }
+
+    @NotNull
+    @Override
+    public List<DBSObjectReference> findObjectsByMask(
+        @NotNull DBRProgressMonitor monitor,
+        @NotNull OracleExecutionContext executionContext,
+        DBSObject parentObject,
+        DBSObjectType[] objectTypes,
+        String objectNameMask,
+        boolean caseSensitive,
+        boolean globalSearch, int maxResults)
+        throws DBException
+    {
+        OracleSchema schema = parentObject instanceof OracleSchema ? (OracleSchema) parentObject : null;
+
+        try (JDBCSession session = executionContext.openSession(monitor, DBCExecutionPurpose.META, "Find objects by name")) {
+            List<DBSObjectReference> objects = new ArrayList<>();
+
+            if (ArrayUtils.contains(objectTypes, OracleObjectType.CONSTRAINT, OracleObjectType.FOREIGN_KEY) && objects.size() < maxResults) {
+                // Search constraints
+                findConstraintsByMask(session, schema, objectNameMask, objectTypes, maxResults, objects);
+                if (!containsOnlyConstraintOrFK(objectTypes)) {
+                    searchAllObjects(session, schema, objectNameMask, objectTypes, caseSensitive, maxResults, objects);
+                }
+            } else {
+                // Search all objects
+                searchAllObjects(session, schema, objectNameMask, objectTypes, caseSensitive, maxResults, objects);
+            }
+            // Sort objects. Put ones in the current schema first
+            final OracleSchema activeSchema = executionContext.getContextDefaults().getDefaultSchema();
+            objects.sort((o1, o2) -> {
+                if (CommonUtils.equalObjects(o1.getContainer(), o2.getContainer())) {
+                    return o1.getName().compareTo(o2.getName());
+                }
+                if (o1.getContainer() == null || o1.getContainer() == activeSchema) {
+                    return -1;
+                }
+                if (o2.getContainer() == null || o2.getContainer() == activeSchema) {
+                    return 1;
+                }
+                return o1.getContainer().getName().compareTo(o2.getContainer().getName());
+            });
+
+            return objects;
+        }
+        catch (SQLException ex) {
+            throw new DBException(ex, dataSource);
+        }
+    }
+
+    private void findConstraintsByMask(
+        JDBCSession session,
+        final OracleSchema schema,
+        String constrNameMask,
+        DBSObjectType[] objectTypes,
+        int maxResults,
+        List<DBSObjectReference> objects)
+        throws SQLException, DBException
+    {
+        DBRProgressMonitor monitor = session.getProgressMonitor();
+
+        List<DBSObjectType> objectTypesList = Arrays.asList(objectTypes);
+        final boolean hasFK = objectTypesList.contains(OracleObjectType.FOREIGN_KEY);
+        final boolean hasConstraints = objectTypesList.contains(OracleObjectType.CONSTRAINT);
+
+        // Load tables
+        try (JDBCPreparedStatement dbStat = session.prepareStatement(
+            "SELECT " + OracleUtils.getSysCatalogHint((OracleDataSource) session.getDataSource()) + " OWNER, TABLE_NAME, CONSTRAINT_NAME, CONSTRAINT_TYPE\n" +
+                "FROM " + OracleUtils.getAdminAllViewPrefix(monitor, (OracleDataSource) session.getDataSource(), "CONSTRAINTS") + "\n" +
+                "WHERE CONSTRAINT_NAME like ?" + (!hasFK ? " AND CONSTRAINT_TYPE<>'R'" : "") +
+                (schema != null ? " AND OWNER=?" : ""))) {
+            dbStat.setString(1, constrNameMask.toUpperCase());
+            if (schema != null) {
+                dbStat.setString(2, schema.getName());
+            }
+            try (JDBCResultSet dbResult = dbStat.executeQuery()) {
+                int tableNum = maxResults;
+                while (dbResult.next() && tableNum-- > 0) {
+                    if (monitor.isCanceled()) {
+                        break;
+                    }
+                    final String schemaName = JDBCUtils.safeGetString(dbResult, OracleConstants.COL_OWNER);
+                    final String tableName = JDBCUtils.safeGetString(dbResult, OracleConstants.COL_TABLE_NAME);
+                    final String constrName = JDBCUtils.safeGetString(dbResult, OracleConstants.COL_CONSTRAINT_NAME);
+                    final String constrType = JDBCUtils.safeGetString(dbResult, OracleConstants.COL_CONSTRAINT_TYPE);
+                    final DBSEntityConstraintType type = OracleTableConstraint.getConstraintType(constrType);
+                    objects.add(new AbstractObjectReference(
+                        constrName,
+                        dataSource.getSchema(session.getProgressMonitor(), schemaName),
+                        null,
+                        type == DBSEntityConstraintType.FOREIGN_KEY ? OracleTableForeignKey.class : OracleTableConstraint.class,
+                        type == DBSEntityConstraintType.FOREIGN_KEY ? OracleObjectType.FOREIGN_KEY : OracleObjectType.CONSTRAINT) {
+                        @Override
+                        public DBSObject resolveObject(DBRProgressMonitor monitor) throws DBException {
+                            OracleSchema tableSchema = schema != null ? schema : dataSource.getSchema(monitor, schemaName);
+                            if (tableSchema == null) {
+                                throw new DBException("Constraint schema '" + schemaName + "' not found");
+                            }
+                            OracleTable table = tableSchema.getTable(monitor, tableName);
+                            if (table == null) {
+                                throw new DBException("Constraint table '" + tableName + "' not found in catalog '" + tableSchema.getName() + "'");
+                            }
+                            DBSObject constraint = null;
+                            if (hasFK && type == DBSEntityConstraintType.FOREIGN_KEY) {
+                                constraint = table.getForeignKey(monitor, constrName);
+                            }
+                            if (hasConstraints && type != DBSEntityConstraintType.FOREIGN_KEY) {
+                                constraint = table.getConstraint(monitor, constrName);
+                            }
+                            if (constraint == null) {
+                                throw new DBException("Constraint '" + constrName + "' not found in table '" + table.getFullyQualifiedName(DBPEvaluationContext.DDL) + "'");
+                            }
+                            return constraint;
+                        }
+                    });
+                }
+            }
+        }
+    }
+
+    private void searchAllObjects(final JDBCSession session, final OracleSchema schema, String objectNameMask, DBSObjectType[] objectTypes, boolean caseSensitive, int maxResults, List<DBSObjectReference> objects)
+        throws SQLException, DBException
+    {
+        StringBuilder objectTypeClause = new StringBuilder(100);
+        final List<OracleObjectType> oracleObjectTypes = new ArrayList<>(objectTypes.length + 2);
+        for (DBSObjectType objectType : objectTypes) {
+            if (objectType instanceof OracleObjectType) {
+                oracleObjectTypes.add((OracleObjectType) objectType);
+                if (objectType == OracleObjectType.PROCEDURE) {
+                    oracleObjectTypes.add(OracleObjectType.FUNCTION);
+                }
+            } else if (DBSProcedure.class.isAssignableFrom(objectType.getTypeClass())) {
+                oracleObjectTypes.add(OracleObjectType.FUNCTION);
+            }
+        }
+        oracleObjectTypes.add(OracleObjectType.SYNONYM);
+        for (OracleObjectType objectType : oracleObjectTypes) {
+            if (objectTypeClause.length() > 0) objectTypeClause.append(",");
+            objectTypeClause.append("'").append(objectType.getTypeName()).append("'");
+        }
+        if (objectTypeClause.length() == 0) {
+            return;
+        }
+        // Always search for synonyms
+        objectTypeClause.append(",'").append(OracleObjectType.SYNONYM.getTypeName()).append("'");
+
+        // Seek for objects (join with public synonyms)
+        OracleDataSource dataSource = (OracleDataSource) session.getDataSource();
+        try (JDBCPreparedStatement dbStat = session.prepareStatement(
+            "SELECT " + OracleUtils.getSysCatalogHint(dataSource) + " DISTINCT OWNER,OBJECT_NAME,OBJECT_TYPE FROM " +
+                "   (SELECT OWNER,OBJECT_NAME,OBJECT_TYPE FROM " + OracleUtils.getAdminAllViewPrefix(session.getProgressMonitor(), dataSource, "OBJECTS") + " WHERE " +
+                    "OBJECT_TYPE IN (" + objectTypeClause + ") AND OBJECT_NAME LIKE ? " +
+                    (schema == null ? "" : " AND OWNER=?") +
+                    "UNION ALL\n" +
+                "SELECT " + OracleUtils.getSysCatalogHint(dataSource) + " O.OWNER,O.OBJECT_NAME,O.OBJECT_TYPE\n" +
+                    "FROM " + OracleUtils.getAdminAllViewPrefix(session.getProgressMonitor(), dataSource, "SYNONYMS") + " S," +
+                        OracleUtils.getAdminAllViewPrefix(session.getProgressMonitor(), dataSource, "OBJECTS") + " O\n" +
+                    "WHERE O.OWNER=S.TABLE_OWNER AND O.OBJECT_NAME=S.TABLE_NAME AND S.OWNER='PUBLIC' AND S.SYNONYM_NAME LIKE ?)" +
+                "\nORDER BY OBJECT_NAME")) {
+            if (!caseSensitive) {
+                objectNameMask = objectNameMask.toUpperCase();
+            }
+            dbStat.setString(1, objectNameMask);
+            if (schema != null) {
+                dbStat.setString(2, schema.getName());
+            }
+            dbStat.setString(schema != null ? 3 : 2, objectNameMask);
+            dbStat.setFetchSize(DBConstants.METADATA_FETCH_SIZE);
+            try (JDBCResultSet dbResult = dbStat.executeQuery()) {
+                while (objects.size() < maxResults && dbResult.next()) {
+                    if (session.getProgressMonitor().isCanceled()) {
+                        break;
+                    }
+                    final String schemaName = JDBCUtils.safeGetString(dbResult, "OWNER");
+                    final String objectName = JDBCUtils.safeGetString(dbResult, "OBJECT_NAME");
+                    final String objectTypeName = JDBCUtils.safeGetString(dbResult, "OBJECT_TYPE");
+                    final OracleObjectType objectType = OracleObjectType.getByType(objectTypeName);
+                    if (objectType != null && objectType.isBrowsable() && oracleObjectTypes.contains(objectType)) {
+                        OracleSchema objectSchema = this.dataSource.getSchema(session.getProgressMonitor(), schemaName);
+                        if (objectSchema == null) {
+                            log.debug("Schema '" + schemaName + "' not found. Probably was filtered");
+                            continue;
+                        }
+                        objects.add(
+                            new AbstractObjectReference(objectName, objectSchema, null, objectType.getTypeClass(), objectType) {
+                                @Override
+                                public DBSObject resolveObject(DBRProgressMonitor monitor) throws DBException {
+                                    OracleSchema tableSchema = (OracleSchema) getContainer();
+                                    DBSObject object = objectType.findObject(session.getProgressMonitor(), tableSchema, objectName);
+                                    if (object == null) {
+                                        throw new DBException(objectTypeName + " '" + objectName + "' not found in schema '" + tableSchema.getName() + "'");
+                                    }
+                                    return object;
+                                }
+
+                                @NotNull
+                                @Override
+                                public String getFullyQualifiedName(DBPEvaluationContext context) {
+                                    if (objectType == OracleObjectType.SYNONYM && OracleConstants.USER_PUBLIC.equals(schemaName)) {
+                                        return DBUtils.getQuotedIdentifier(dataSource, objectName);
+                                    }
+                                    return super.getFullyQualifiedName(context);
+                                }
+                            });
+                    }
+                }
+            }
+        }
+    }
+    
+    private boolean containsOnlyConstraintOrFK(DBSObjectType[] objectTypes) {
+        for (DBSObjectType objectType : objectTypes) {
+            if (!(objectType == OracleObjectType.CONSTRAINT || objectType == OracleObjectType.FOREIGN_KEY)) {
+                return false;
+            }
+        }
+        return true;
+    }
+}